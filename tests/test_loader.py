from __future__ import annotations

import logging
import re
import shutil
import warnings
from datetime import date, datetime
from pathlib import Path
import sys

import pandas as pd
import pytest
import yaml

DATA_DIR = Path(__file__).resolve().parents[1]
DATA_CSV_DIR = DATA_DIR / 'data'

if str(DATA_DIR) not in sys.path:
    sys.path.insert(0, str(DATA_DIR))

from loader import load_all
from loader.availability import load_availability
from loader.absences import get_absence_hours_from_config
from loader.calendar import build_calendar
from loader.config import load_config
from loader.coverage import expand_requirements, load_coverage_groups
from loader.cross import enrich_employees_with_cross_policy
from loader.employees import (
    enrich_employees_with_fte,
    load_employees,
    resolve_fulltime_baseline,
)
from loader.leaves import load_leaves
from loader.shifts import load_shift_role_eligibility, load_shifts
from loader.utils import LoaderError


def _calendar_info(cfg: dict[str, object]) -> tuple[int, int]:
    start = datetime.strptime(str(cfg["horizon"]["start_date"]), "%Y-%m-%d").date()
    end = datetime.strptime(str(cfg["horizon"]["end_date"]), "%Y-%m-%d").date()
    calendar_df = build_calendar(start, end)
    horizon_days = int(calendar_df["is_in_horizon"].sum())
    weeks_in_horizon = calendar_df.loc[
        calendar_df["is_in_horizon"], "week_id"
    ].nunique()
    return horizon_days, weeks_in_horizon


def _write_basic_config(
    tmp_path: Path, defaults_extra: dict[str, object] | None = None
) -> Path:
    cfg_dict: dict[str, object] = {
        "horizon": {"start_date": "2025-01-01", "end_date": "2025-01-31"},
        "defaults": {
            "allowed_roles": ["infermiere"],
            "departments": ["dep"],
            "contract_hours_by_role_h": {"infermiere": 160},
            "night": {
                "can_work_night": True,
                "max_per_week": 2,
                "max_per_month": 8,
            },
        },
    }
    if defaults_extra:
        cfg_dict["defaults"].update(defaults_extra)

    cfg_path = tmp_path / "config.yaml"
    cfg_path.write_text(yaml.safe_dump(cfg_dict, sort_keys=False))
    return cfg_path


def _write_employees_csv(tmp_path: Path, rows: list[dict[str, object]]) -> Path:
    df = pd.DataFrame(rows)
    employees_path = tmp_path / "employees.csv"
    df.to_csv(employees_path, index=False)
    return employees_path


def _write_coverage_groups_csv(tmp_path: Path, rows: list[dict[str, object]]) -> Path:
    df = pd.DataFrame(rows)
    path = tmp_path / "coverage_groups.csv"
    df.to_csv(path, index=False)
    return path


def _load_basic_employees(
    tmp_path: Path,
    defaults_extra: dict[str, object] | None = None,
    employees_rows: list[dict[str, object]] | None = None,
    *,
    caplog: pytest.LogCaptureFixture | None = None,
) -> pd.DataFrame:
    cfg_path = _write_basic_config(tmp_path, defaults_extra)
    cfg = load_config(str(cfg_path))
    horizon_days, weeks_in_horizon = _calendar_info(cfg)

    rows = employees_rows or [
        {
            "employee_id": "E1",
            "nome": "Anna",
            "role": "infermiere",
            "reparto_id": "dep",
            "ore_dovute_mese_h": 160,
            "saldo_prog_iniziale_h": 0,
        }
    ]
    employees_path = _write_employees_csv(tmp_path, rows)

    if caplog is not None:
        caplog.set_level(logging.INFO)

    return load_employees(
        str(employees_path),
        cfg.get("defaults", {}),
        cfg.get("roles", {}) or {},
        weeks_in_horizon,
        horizon_days,
    )


def test_load_employees_and_cross_policy_defaults() -> None:
    cfg = load_config(str(DATA_DIR / "config.yaml"))
    horizon_days, weeks_in_horizon = _calendar_info(cfg)

    employees_df = load_employees(
        str(DATA_CSV_DIR / 'employees.csv'),
        cfg.get("defaults", {}),
        cfg.get("roles", {}) or {},
        weeks_in_horizon,
        horizon_days,
    )

    enriched = enrich_employees_with_cross_policy(employees_df, cfg)
    lookup = enriched.set_index("employee_id")

    cross_cfg = cfg["cross"]
    assert lookup.loc["E001", "cross_max_shifts_month"] == 3
    assert lookup.loc["E002", "cross_max_shifts_month"] == cross_cfg["max_shifts_month"]
    assert lookup.loc["E003", "cross_max_shifts_month"] == 0
    assert "cross_penalty_weight" not in enriched.columns


def test_enrich_employees_with_cross_policy_rejects_penalty_override(tmp_path: Path) -> None:
    cfg_path = _write_basic_config(
        tmp_path,
        defaults_extra={
            "departments": ["dep"],
        },
<<<<<<< HEAD
    )
    cfg = load_config(str(cfg_path))
    cfg["cross"] = {"max_shifts_month": 3, "penalty_weight": 1.0}

    employees_df = pd.DataFrame(
        [
            {
                "employee_id": "E1",
                "nome": "Anna",
                "role": "infermiere",
                "reparto_id": "dep",
                "cross_penalty_weight": 0.5,
            }
        ]
=======
>>>>>>> 0afc20a2
    )
    cfg = load_config(str(cfg_path))
    cfg["cross"] = {"max_shifts_month": 3, "penalty_weight": 1.0}

    employees_df = pd.DataFrame(
        [
            {
                "employee_id": "E1",
                "nome": "Anna",
                "role": "infermiere",
                "reparto_id": "dep",
                "cross_penalty_weight": 0.5,
            }
        ]
    )

    with pytest.raises(ValueError, match="cross_penalty_weight"):
        enrich_employees_with_cross_policy(employees_df, cfg)

    with pytest.raises(ValueError, match="cross_penalty_weight"):
        enrich_employees_with_cross_policy(employees_df, cfg)


def test_build_calendar_extends_to_month_start_for_partial_plans() -> None:
    cal = build_calendar(date(2025, 11, 15), date(2025, 11, 20))
    assert cal["data"].min() == "2025-11-01"
    assert "2025-11-05" in cal["data"].tolist()


def test_build_calendar_keeps_ten_day_history_when_month_starts_horizon() -> None:
    cal = build_calendar(date(2025, 11, 1), date(2025, 11, 3))
    assert cal["data"].min() == "2025-10-22"
    assert "2025-10-22" in cal["data"].tolist()


def test_resolve_fulltime_baseline_reads_defaults() -> None:
    cfg = load_config(str(DATA_DIR / "config.yaml"))

    assert resolve_fulltime_baseline(cfg, "caposala") == pytest.approx(150)
    assert resolve_fulltime_baseline(cfg, "infermiere") == pytest.approx(168)

    with pytest.raises(LoaderError, match="contract_hours_by_role_h non definito per il ruolo sconosciuto"):
        resolve_fulltime_baseline(cfg, "sconosciuto")


def test_resolve_fulltime_baseline_requires_defined_role() -> None:
    cfg = {
        "defaults": {
            "contract_hours_by_role_h": {
                "INFERMIERE": 160,
                "CAPOSALA": 150,
            }
        }
    }

    assert resolve_fulltime_baseline(cfg, "INFERMIERE") == pytest.approx(160)
    assert resolve_fulltime_baseline(cfg, "CAPOSALA") == pytest.approx(150)

    with pytest.raises(LoaderError, match="contract_hours_by_role_h non definito per il ruolo OSS"):
        resolve_fulltime_baseline(cfg, "OSS")


def test_load_employees_rest11h_defaults_and_overrides(tmp_path: Path) -> None:
    cfg_path = _write_basic_config(
        tmp_path,
        {
            "rest11h": {
                "max_monthly_exceptions": 2,
                "max_consecutive_exceptions": 1,
            }
        },
    )
    cfg = load_config(str(cfg_path))
    horizon_days, weeks_in_horizon = _calendar_info(cfg)

    employees_path = _write_employees_csv(
        tmp_path,
        [
            {
                "employee_id": "E1",
                "nome": "Anna",
                "role": "infermiere",
                "reparto_id": "dep",
                "ore_dovute_mese_h": 160,
                "saldo_prog_iniziale_h": 0,
            },
            {
                "employee_id": "E2",
                "nome": "Marco",
                "role": "infermiere",
                "reparto_id": "dep",
                "ore_dovute_mese_h": 160,
                "saldo_prog_iniziale_h": 0,
                "rest11h_max_monthly_exceptions": 5,
                "rest11h_max_consecutive_exceptions": 3,
            },
            {
                "employee_id": "E3",
                "nome": "Luca",
                "role": "infermiere",
                "reparto_id": "dep",
                "ore_dovute_mese_h": 160,
                "saldo_prog_iniziale_h": 0,
                "rest11h_max_monthly_exceptions": " ",
                "rest11h_max_consecutive_exceptions": "",
            },
        ],
    )

    employees_df = load_employees(
        str(employees_path),
        cfg.get("defaults", {}),
        cfg.get("roles", {}) or {},
        weeks_in_horizon,
        horizon_days,
    )

    lookup = employees_df.set_index("employee_id")

    assert lookup.loc["E1", "rest11h_max_monthly_exceptions"] == 2
    assert lookup.loc["E1", "rest11h_max_consecutive_exceptions"] == 1

    assert lookup.loc["E2", "rest11h_max_monthly_exceptions"] == 5
    assert lookup.loc["E2", "rest11h_max_consecutive_exceptions"] == 3

    assert lookup.loc["E3", "rest11h_max_monthly_exceptions"] == 2
    assert lookup.loc["E3", "rest11h_max_consecutive_exceptions"] == 1


def test_absence_full_day_hours_global_fallback(tmp_path: Path, caplog: pytest.LogCaptureFixture) -> None:
    employees_df = _load_basic_employees(
        tmp_path,
        {"absences": {"fallback_contract_daily_avg_h": 7.5}},
        caplog=caplog,
    )

    row = employees_df.iloc[0]
    assert pd.isna(row["absence_full_day_hours_h"])
    assert row["absence_full_day_hours_effective_h"] == pytest.approx(7.5)

    warning_messages = [
        record.message
        for record in caplog.records
        if record.levelno == logging.WARNING and "absence_full_day_hours_h" in record.message
    ]
    assert warning_messages, "Expected fallback warning when role mapping is missing"


def test_absence_full_day_hours_role_mapping(tmp_path: Path, caplog: pytest.LogCaptureFixture) -> None:
    employees_df = _load_basic_employees(
        tmp_path,
        {
            "absences": {
                "full_day_hours_by_role_h": {"INFERMIERE": 7.25},
                "fallback_contract_daily_avg_h": 7.5,
            }
        },
        caplog=caplog,
    )

    row = employees_df.iloc[0]
    assert row["absence_full_day_hours_effective_h"] == pytest.approx(7.25)

    assert not any(
        record.levelno == logging.WARNING
        and "absence_full_day_hours_h non definito" in record.message
        for record in caplog.records
    )


def test_absence_full_day_hours_employee_override(
    tmp_path: Path, caplog: pytest.LogCaptureFixture
) -> None:
    employees_df = _load_basic_employees(
        tmp_path,
        {
            "absences": {
                "full_day_hours_by_role_h": {"infermiere": 7.5},
                "fallback_contract_daily_avg_h": 8.0,
            }
        },
        [
            {
                "employee_id": "E1",
                "nome": "Anna",
                "role": "infermiere",
                "reparto_id": "dep",
                "ore_dovute_mese_h": 160,
                "saldo_prog_iniziale_h": 0,
                "absence_full_day_hours_h": 6.0,
            }
        ],
        caplog=caplog,
    )

    row = employees_df.iloc[0]
    assert row["absence_full_day_hours_h"] == pytest.approx(6.0)
    assert row["absence_full_day_hours_effective_h"] == pytest.approx(6.0)

    assert any(
        record.levelno == logging.INFO
        and "absence_full_day_hours_h override" in record.message
        for record in caplog.records
    )


def test_absence_full_day_hours_invalid_value(tmp_path: Path) -> None:
    with pytest.raises(
        LoaderError,
        match=r"Valore non valido per absence_full_day_hours_h per dipendente",
    ):
        _load_basic_employees(
            tmp_path,
            {
                "absences": {
                    "full_day_hours_by_role_h": {"infermiere": 7.5},
                    "fallback_contract_daily_avg_h": 7.5,
                }
            },
            [
                {
                    "employee_id": "E1",
                    "nome": "Anna",
                    "role": "infermiere",
                    "reparto_id": "dep",
                    "ore_dovute_mese_h": 160,
                    "saldo_prog_iniziale_h": 0,
                    "absence_full_day_hours_h": "abc",
                }
            ],
        )

def test_load_employees_rest11h_invalid_value(tmp_path: Path) -> None:
    cfg_path = _write_basic_config(tmp_path, {"rest11h": {"max_monthly_exceptions": 2}})
    cfg = load_config(str(cfg_path))
    horizon_days, weeks_in_horizon = _calendar_info(cfg)

    employees_path = _write_employees_csv(
        tmp_path,
        [
            {
                "employee_id": "E1",
                "nome": "Anna",
                "role": "infermiere",
                "reparto_id": "dep",
                "ore_dovute_mese_h": 160,
                "saldo_prog_iniziale_h": 0,
                "rest11h_max_monthly_exceptions": -1,
            }
        ],
    )

    with pytest.raises(
        LoaderError,
        match="Valore non valido per rest11h_max_monthly_exceptions per dipendente E1: -1",
    ):
        load_employees(
            str(employees_path),
            cfg.get("defaults", {}),
            cfg.get("roles", {}) or {},
            weeks_in_horizon,
            horizon_days,
        )


def test_load_employees_balance_delta_defaults_and_overrides(tmp_path: Path) -> None:
    cfg_path = _write_basic_config(
        tmp_path,
        {"balance": {"max_balance_delta_month_h": 12}},
    )
    cfg = load_config(str(cfg_path))
    horizon_days, weeks_in_horizon = _calendar_info(cfg)

    employees_path = _write_employees_csv(
        tmp_path,
        [
            {
                "employee_id": "E1",
                "nome": "Anna",
                "role": "infermiere",
                "reparto_id": "dep",
                "ore_dovute_mese_h": 160,
                "saldo_prog_iniziale_h": 0,
            },
            {
                "employee_id": "E2",
                "nome": "Marco",
                "role": "infermiere",
                "reparto_id": "dep",
                "ore_dovute_mese_h": 160,
                "saldo_prog_iniziale_h": 0,
                "max_balance_delta_month_h": 8,
            },
            {
                "employee_id": "E3",
                "nome": "Luca",
                "role": "infermiere",
                "reparto_id": "dep",
                "ore_dovute_mese_h": 160,
                "saldo_prog_iniziale_h": 0,
                "max_balance_delta_month_h": "  ",
            },
        ],
    )

    employees_df = load_employees(
        str(employees_path),
        cfg.get("defaults", {}),
        cfg.get("roles", {}) or {},
        weeks_in_horizon,
        horizon_days,
    )

    lookup = employees_df.set_index("employee_id")
    assert lookup.loc["E1", "max_balance_delta_month_h"] == 12
    assert lookup.loc["E2", "max_balance_delta_month_h"] == 8
    assert lookup.loc["E3", "max_balance_delta_month_h"] == 12


def test_load_employees_balance_delta_invalid_employee_value(tmp_path: Path) -> None:
    cfg_path = _write_basic_config(
        tmp_path,
        {"balance": {"max_balance_delta_month_h": 5}},
    )
    cfg = load_config(str(cfg_path))
    horizon_days, weeks_in_horizon = _calendar_info(cfg)

    employees_path = _write_employees_csv(
        tmp_path,
        [
            {
                "employee_id": "E1",
                "nome": "Anna",
                "role": "infermiere",
                "reparto_id": "dep",
                "ore_dovute_mese_h": 160,
                "saldo_prog_iniziale_h": 0,
                "max_balance_delta_month_h": -1,
            }
        ],
    )

    with pytest.raises(
        LoaderError,
        match="Valore non valido per max_balance_delta_month_h per dipendente E1: -1",
    ):
        load_employees(
            str(employees_path),
            cfg.get("defaults", {}),
            cfg.get("roles", {}) or {},
            weeks_in_horizon,
            horizon_days,
        )


def test_load_employees_balance_delta_invalid_default(tmp_path: Path) -> None:
    cfg_path = _write_basic_config(
        tmp_path,
        {"balance": {"max_balance_delta_month_h": -3}},
    )
    cfg = load_config(str(cfg_path))
    horizon_days, weeks_in_horizon = _calendar_info(cfg)

    employees_path = _write_employees_csv(
        tmp_path,
        [
            {
                "employee_id": "E1",
                "nome": "Anna",
                "role": "infermiere",
                "reparto_id": "dep",
                "ore_dovute_mese_h": 160,
                "saldo_prog_iniziale_h": 0,
            }
        ],
    )

    with pytest.raises(
        LoaderError,
        match="config: defaults.balance.max_balance_delta_month_h deve essere un intero ≥ 0",
    ):
        load_employees(
            str(employees_path),
            cfg.get("defaults", {}),
            cfg.get("roles", {}) or {},
            weeks_in_horizon,
            horizon_days,
        )


def test_load_availability_preserves_cross_midnight_rows_spanning_horizon(tmp_path: Path) -> None:
    calendar_df = build_calendar(date(2024, 4, 1), date(2024, 4, 3))
    employees_df = pd.DataFrame({"employee_id": ["E1"]})
    shifts_df = pd.DataFrame(
        {
            "shift_id": ["N"],
            "duration_min": [600],
            "crosses_midnight": [1],
            "start_time": [pd.to_timedelta(22, unit="h")],
            "end_time": [pd.to_timedelta(6, unit="h")],
        }
    )

    availability_path = tmp_path / "availability.csv"
    availability_path.write_text(
        "data,employee_id,turno\n"
        "2024-03-31,E1,N\n"
        "2024-03-20,E1,N\n"
    )

    out = load_availability(str(availability_path), employees_df, calendar_df, shifts_df)

    mask_cross = out["data"].eq("2024-03-31")
    assert mask_cross.any(), "La riga a cavallo dell'orizzonte deve essere mantenuta"
    row = out.loc[mask_cross].iloc[0]
    assert not bool(row["is_in_horizon"])
    assert row["shift_end_dt"] == pd.Timestamp("2024-04-01 06:00:00")

    assert "2024-03-20" not in out["data"].tolist()


def test_load_leaves_preserves_cross_midnight_rows_spanning_horizon(tmp_path: Path) -> None:
    calendar_df = build_calendar(date(2024, 4, 1), date(2024, 4, 3))
    employees_df = pd.DataFrame({"employee_id": ["E1"]})
    shifts_df = pd.DataFrame(
        {
            "shift_id": ["N"],
            "duration_min": [600],
            "crosses_midnight": [1],
            "start_time": [pd.to_timedelta(22, unit="h")],
            "end_time": [pd.to_timedelta(6, unit="h")],
        }
    )

    leaves_path = tmp_path / "leaves.csv"
    leaves_path.write_text(
        "employee_id,date_from,date_to,type\n"
        "E1,2024-04-01,2024-04-01,FERIE\n"
    )

    shift_out, _ = load_leaves(str(leaves_path), employees_df, shifts_df, calendar_df)

    mask_cross = shift_out["data"].eq("2024-03-31")
    assert mask_cross.any(), "La riga precedente l'orizzonte deve essere presente"
    row = shift_out.loc[mask_cross].iloc[0]
    assert not bool(row["is_in_horizon"])
    assert row["shift_end_dt"] == pd.Timestamp("2024-04-01 06:00:00")


def test_load_leaves_uses_custom_absence_hours(tmp_path: Path) -> None:
    calendar_df = build_calendar(date(2024, 4, 1), date(2024, 4, 3))
    employees_df = pd.DataFrame({"employee_id": ["E1"]})
    shifts_df = pd.DataFrame(
        {
            "shift_id": ["M"],
            "duration_min": [480],
            "crosses_midnight": [0],
            "start_time": [pd.to_timedelta(8, unit="h")],
            "end_time": [pd.to_timedelta(16, unit="h")],
        }
    )

    leaves_path = tmp_path / "leaves.csv"
    leaves_path.write_text(
        "employee_id,date_from,date_to,type\n"
        "E1,2024-04-01,2024-04-01,FERIE\n"
    )

    _, day_out = load_leaves(
        str(leaves_path),
        employees_df,
        shifts_df,
        calendar_df,
        absence_hours_h=7.5,
    )

    assert not day_out.empty
    assert day_out.loc[0, "absence_hours_h"] == pytest.approx(7.5)


def test_load_leaves_keeps_month_history_prior_to_horizon(tmp_path: Path) -> None:
    calendar_df = build_calendar(date(2024, 4, 15), date(2024, 4, 20))
    employees_df = pd.DataFrame({"employee_id": ["E1"]})
    shifts_df = pd.DataFrame(
        {
            "shift_id": ["M"],
            "duration_min": [480],
            "crosses_midnight": [0],
            "start_time": [pd.to_timedelta(8, unit="h")],
            "end_time": [pd.to_timedelta(16, unit="h")],
        }
    )

    leaves_path = tmp_path / "leaves.csv"
    leaves_path.write_text(
        "employee_id,date_from,date_to,type\n"
        "E1,2024-04-05,2024-04-05,FERIE\n"
    )

    _, day_out = load_leaves(str(leaves_path), employees_df, shifts_df, calendar_df)

    assert "2024-04-05" in day_out["data"].tolist()
    row = day_out.loc[day_out["data"].eq("2024-04-05")].iloc[0]
    assert not bool(row["is_in_horizon"])
    assert row["absence_hours_h"] == pytest.approx(6.0)
def test_enrich_employees_with_fte_uses_defaults() -> None:
    cfg = load_config(str(DATA_DIR / "config.yaml"))
    horizon_days, weeks_in_horizon = _calendar_info(cfg)
    employees_df = load_employees(
        str(DATA_CSV_DIR / 'employees.csv'),
        cfg.get("defaults", {}),
        cfg.get("roles", {}) or {},
        weeks_in_horizon,
        horizon_days,
    )

    fte_df = enrich_employees_with_fte(employees_df, cfg)
    lookup = fte_df.set_index("employee_id")

    assert lookup.loc["E001", "fte"] == pytest.approx(1.0)
    assert lookup.loc["E002", "fte"] == pytest.approx(1.0)
    assert lookup.loc["E003", "fte"] == pytest.approx(1.0)


def test_load_employees_weekly_rest_uses_default(tmp_path: Path, caplog: pytest.LogCaptureFixture) -> None:
    cfg_path = _write_basic_config(tmp_path)
    cfg = load_config(str(cfg_path))
    horizon_days, weeks_in_horizon = _calendar_info(cfg)

    employees_path = _write_employees_csv(
        tmp_path,
        [
            {
                "employee_id": "E001",
                "nome": "Mario Rossi",
                "reparto_id": "dep",
                "role": "infermiere",
                "ore_dovute_mese_h": 160,
                "saldo_prog_iniziale_h": 0,
            }
        ],
    )

    with caplog.at_level(logging.INFO, logger="loader.employees"):
        out = load_employees(
            str(employees_path),
            cfg.get("defaults", {}),
            cfg.get("roles", {}) or {},
            weeks_in_horizon,
            horizon_days,
        )

    assert out.loc[0, "weekly_rest_min_days"] == 1
    assert any(
        "weekly_rest_min_days default applicato" in message
        for message in caplog.messages
    )


def test_load_employees_weekly_rest_override(tmp_path: Path, caplog: pytest.LogCaptureFixture) -> None:
    cfg_path = _write_basic_config(tmp_path, defaults_extra={"weekly_rest_min_days": 2})
    cfg = load_config(str(cfg_path))
    horizon_days, weeks_in_horizon = _calendar_info(cfg)

    employees_path = _write_employees_csv(
        tmp_path,
        [
            {
                "employee_id": "E002",
                "nome": "Luigi Verdi",
                "reparto_id": "dep",
                "role": "infermiere",
                "ore_dovute_mese_h": 160,
                "saldo_prog_iniziale_h": 0,
                "weekly_rest_min_days": 5,
            }
        ],
    )

    with caplog.at_level(logging.INFO, logger="loader.employees"):
        out = load_employees(
            str(employees_path),
            cfg.get("defaults", {}),
            cfg.get("roles", {}) or {},
            weeks_in_horizon,
            horizon_days,
        )

    assert out.loc[0, "weekly_rest_min_days"] == 5
    assert any(
        "weekly_rest_min_days override" in message for message in caplog.messages
    )


@pytest.mark.parametrize("invalid_value", ["-1", "abc"])
def test_load_employees_weekly_rest_invalid_values(invalid_value: str, tmp_path: Path) -> None:
    cfg_path = _write_basic_config(tmp_path)
    cfg = load_config(str(cfg_path))
    horizon_days, weeks_in_horizon = _calendar_info(cfg)

    employees_path = _write_employees_csv(
        tmp_path,
        [
            {
                "employee_id": "E003",
                "nome": "Anna Bianchi",
                "reparto_id": "dep",
                "role": "infermiere",
                "ore_dovute_mese_h": 160,
                "saldo_prog_iniziale_h": 0,
                "weekly_rest_min_days": invalid_value,
            }
        ],
    )

    match = re.escape(
        f"Valore non valido per weekly_rest_min_days per dipendente E003: {invalid_value}"
    )
    with pytest.raises(LoaderError, match=match):
        load_employees(
            str(employees_path),
            cfg.get("defaults", {}),
            cfg.get("roles", {}) or {},
            weeks_in_horizon,
            horizon_days,
        )


def test_get_absence_hours_from_config_warns_on_payroll(caplog: pytest.LogCaptureFixture) -> None:
    cfg = {"payroll": {"absence_hours_h": 7}}

    with caplog.at_level(logging.WARNING, logger="loader.absences"):
        value = get_absence_hours_from_config(cfg)

    assert value == pytest.approx(7.0)
    assert any("deprecato" in message for message in caplog.messages)


def test_load_config_warns_on_weekly_rest_hours(tmp_path: Path) -> None:
    cfg_path = _write_basic_config(tmp_path, defaults_extra={"weekly_rest_min_h": 48})

    with pytest.warns(UserWarning, match="defaults.weekly_rest_min_h è deprecato"):
        cfg = load_config(str(cfg_path))

    defaults = cfg.get("defaults", {})
    assert "weekly_rest_min_h" not in defaults
    assert defaults["weekly_rest_min_days"] == 1


def test_shift_role_eligibility_with_allowed_column() -> None:
    cfg = load_config(str(DATA_DIR / "config.yaml"))
    horizon_days, weeks_in_horizon = _calendar_info(cfg)
    employees_df = load_employees(
        str(DATA_CSV_DIR / 'employees.csv'),
        cfg.get("defaults", {}),
        cfg.get("roles", {}) or {},
        weeks_in_horizon,
        horizon_days,
    )
    shifts_df = load_shifts(str(DATA_CSV_DIR / 'shifts.csv'))
    eligibility_df = load_shift_role_eligibility(
        str(DATA_CSV_DIR / 'shift_role_eligibility.csv'),
        employees_df,
        shifts_df,
        cfg.get("defaults", {}),
    )

    mask = (eligibility_df["shift_code"] == "N") & (
        eligibility_df["role"] == "CAPOSALA"
    )
    assert mask.any()
    assert not bool(eligibility_df.loc[mask, "allowed"].iloc[0])


def test_load_coverage_groups_applies_default_overstaff_cap(
    tmp_path: Path, caplog: pytest.LogCaptureFixture
) -> None:
    cfg_path = _write_basic_config(
        tmp_path,
        defaults_extra={"overstaffing": {"enabled": True, "group_cap_default": 3}},
    )
    cfg = load_config(str(cfg_path))

    coverage_groups_path = _write_coverage_groups_csv(
        tmp_path,
        [
            {
                "coverage_code": "COV",
                "shift_code": "S1",
                "reparto_id": "DEP",
                "gruppo": "G1",
                "total_staff": 5,
                "ruoli_totale": "INFERMIERE",
                "overstaff_cap": "",
            }
        ],
    )

    caplog.set_level(logging.INFO, logger="loader.coverage")
    df = load_coverage_groups(str(coverage_groups_path), cfg.get("defaults", {}))

    assert df.loc[0, "overstaff_cap_effective"] == 3
    assert "overstaffing abilitato" in " ".join(caplog.messages)


def test_expand_requirements_propagates_overstaff_cap(tmp_path: Path) -> None:
    cfg_path = _write_basic_config(
        tmp_path,
        defaults_extra={"overstaffing": {"enabled": True, "group_cap_default": 4}},
    )
    cfg = load_config(str(cfg_path))

    coverage_groups_path = _write_coverage_groups_csv(
        tmp_path,
        [
            {
                "coverage_code": "COV",
                "shift_code": "S1",
                "reparto_id": "DEP",
                "gruppo": "G1",
                "total_staff": 6,
                "ruoli_totale": "INFERMIERE",
                "overstaff_cap": "",
            }
        ],
    )
    groups_df = load_coverage_groups(str(coverage_groups_path), cfg.get("defaults", {}))

    month_plan = pd.DataFrame(
        [
            {
                "data": "2025-01-01",
                "reparto_id": "DEP",
                "shift_code": "S1",
                "coverage_code": "COV",
            }
        ]
    )
    roles_df = pd.DataFrame(
        [
            {
                "coverage_code": "COV",
                "shift_code": "S1",
                "reparto_id": "DEP",
                "gruppo": "G1",
                "role": "INFERMIERE",
                "min_ruolo": 2,
            }
        ]
    )

    groups_total, roles_total = expand_requirements(month_plan, groups_df, roles_df)

    assert "overstaff_cap_effective" in groups_total.columns
    assert groups_total.loc[0, "overstaff_cap_effective"] == 4
    assert roles_total.loc[0, "gruppo"] == "G1"


def test_get_absence_hours_from_config_and_load_all_smoke(tmp_path: Path) -> None:
    cfg = load_config(str(DATA_DIR / 'config.yaml'))
    assert get_absence_hours_from_config(cfg) == pytest.approx(6.0)

    cfg_path = tmp_path / 'config.yaml'
    cfg_path.write_text((DATA_DIR / 'config.yaml').read_text(encoding='utf-8'), encoding='utf-8')

    data_dir = tmp_path / 'data'
    data_dir.mkdir()

    for src in DATA_CSV_DIR.glob('*.csv'):
        shutil.copy(src, data_dir / src.name)

    pd.DataFrame(
        columns=['date', 'reparto_id', 'shift_code', 'employee_id', 'lock_type']
    ).to_csv(data_dir / 'locks.csv', index=False)

    with warnings.catch_warnings():
        warnings.filterwarnings(
            'ignore',
            message=r'locks.csv: caricati .*',
            category=UserWarning,
        )
        loaded = load_all(str(cfg_path), str(data_dir))
    assert not loaded.employees_df.empty
    assert {'cross_max_shifts_month'}.issubset(loaded.employees_df.columns)
    assert 'cross_penalty_weight' not in loaded.employees_df.columns
    assert not loaded.leaves_df.empty
    assert not loaded.availability_df.empty<|MERGE_RESOLUTION|>--- conflicted
+++ resolved
@@ -147,7 +147,6 @@
         defaults_extra={
             "departments": ["dep"],
         },
-<<<<<<< HEAD
     )
     cfg = load_config(str(cfg_path))
     cfg["cross"] = {"max_shifts_month": 3, "penalty_weight": 1.0}
@@ -162,26 +161,7 @@
                 "cross_penalty_weight": 0.5,
             }
         ]
-=======
->>>>>>> 0afc20a2
-    )
-    cfg = load_config(str(cfg_path))
-    cfg["cross"] = {"max_shifts_month": 3, "penalty_weight": 1.0}
-
-    employees_df = pd.DataFrame(
-        [
-            {
-                "employee_id": "E1",
-                "nome": "Anna",
-                "role": "infermiere",
-                "reparto_id": "dep",
-                "cross_penalty_weight": 0.5,
-            }
-        ]
-    )
-
-    with pytest.raises(ValueError, match="cross_penalty_weight"):
-        enrich_employees_with_cross_policy(employees_df, cfg)
+    )
 
     with pytest.raises(ValueError, match="cross_penalty_weight"):
         enrich_employees_with_cross_policy(employees_df, cfg)
